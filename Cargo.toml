[profile.release]
panic = 'unwind'
opt-level = 3

[profile.bench]
opt-level = 3

[profile.test]
opt-level = 1

[workspace]
members = [
    "crates/api",
    "crates/common",
    "crates/database", 
    "crates/db-macros",
    "crates/runtime",

    # "crates/runtime-mods/evm",
    "crates/runtime-mods/roleplay",
<<<<<<< HEAD
    "crates/runtime-mods/mem0",
=======
    "crates/runtime-mods/character-creation",
>>>>>>> e8f9033c

    "services/voda-sandbox",
    "services/voda-service",
]
resolver = "2"

[workspace.dependencies]
tokio = { version = "1.36", features = ["full"] }
axum = { version = "0.8", features = ["macros"] }
serde = { version = "1.0", features = ["derive"] }
serde_json = "1.0"
mongodb = "2.8"
async-openai = "0.26.0"
tower-http = { version = "0.5", features = ["cors", "trace", "timeout"] }
tracing = "0.1"
tracing-subscriber = "0.3"
dotenv = "0.15"
anyhow = "1.0"
thiserror = "1.0"
futures = "0.3"
hex = { version = "0.4", features = ["serde"] }
rand = "0.8"
reqwest = { version = "0.12", default-features = false, features = ["json", "rustls-tls"] }
xsalsa20poly1305 = "0.9"
blake3 = "^1"
base64 = "0.21"

chrono = { version = "0.4", features = ["serde"] }
chrono-tz = "0.9"
async-trait = "0.1"
lazy_static = "1.5.0"
once_cell = "1.19.0"
sqlx = { version = "0.8.6", default-features = false, features = [
    "runtime-tokio-rustls", 
    "postgres", 
    "macros", 
    "uuid", 
    "json",
    "chrono", 
    "ipnetwork",
    "bigdecimal"
] }
uuid = { version = "1.8.0", features = ["serde", "v4"] }
chrono = { version = "0.4", features = ["serde"] }<|MERGE_RESOLUTION|>--- conflicted
+++ resolved
@@ -18,11 +18,8 @@
 
     # "crates/runtime-mods/evm",
     "crates/runtime-mods/roleplay",
-<<<<<<< HEAD
     "crates/runtime-mods/mem0",
-=======
     "crates/runtime-mods/character-creation",
->>>>>>> e8f9033c
 
     "services/voda-sandbox",
     "services/voda-service",
@@ -65,5 +62,4 @@
     "ipnetwork",
     "bigdecimal"
 ] }
-uuid = { version = "1.8.0", features = ["serde", "v4"] }
-chrono = { version = "0.4", features = ["serde"] }+uuid = { version = "1.8.0", features = ["serde", "v4"] }