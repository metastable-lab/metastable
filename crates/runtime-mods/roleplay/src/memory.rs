--- conflicted
+++ resolved
@@ -20,9 +20,10 @@
 }
 
 impl RoleplayRawMemory {
-    pub async fn new(db: Arc<PgPool>) -> Self {
-        let mem0 = Mem0Engine::new().await.unwrap();
-        Self { db, mem0: Arc::new(mem0) }
+    pub async fn new(db: Arc<PgPool>) -> Result<Self> {
+        let mut mem0 = Mem0Engine::new().await?;
+        mem0.initialize().await?;
+        Ok(Self { db, mem0: Arc::new(mem0) })
     }
 }
 
@@ -30,14 +31,7 @@
 impl Memory for RoleplayRawMemory {
     type MessageType = RoleplayMessage;
 
-<<<<<<< HEAD
-    async fn initialize(&self) -> Result<()> {
-        self.mem0.initialize().await?;
-        Ok(())
-    }
-=======
     async fn initialize(&mut self) -> Result<()> { Ok(()) }
->>>>>>> e8f9033c
 
     async fn add_messages(&self, messages: &[RoleplayMessage]) -> Result<()> {
         if messages.len() == 0 {
