use std::sync::Arc;

use anyhow::Result;
use async_openai::types::FunctionCall;
use async_openai::{config::OpenAIConfig, Client};

use sqlx::PgPool;
use tokio::sync::{mpsc, oneshot};
use voda_common::EnvVars;
use voda_runtime::{LLMRunResponse, Memory, Message, RuntimeClient, RuntimeEnv, UserUsage, User, SystemConfig, UserRole};
use voda_database::{SqlxCrud, QueryCriteria, SqlxFilterQuery};

use crate::{RoleplayMessage, RoleplayRawMemory, preload, Character};

#[derive(Clone)]
pub struct RoleplayRuntimeClient {
    db: Arc<PgPool>,
    memory: Arc<RoleplayRawMemory>,
    client: Client<OpenAIConfig>,
    executor: mpsc::Sender<(FunctionCall, oneshot::Sender<Result<String>>)>,
}

impl RoleplayRuntimeClient {
    pub async fn new(
        db: Arc<PgPool>, 
        executor: mpsc::Sender<(FunctionCall, oneshot::Sender<Result<String>>)>
    ) -> Result<Self> {
        let env = RuntimeEnv::load();
        let config = OpenAIConfig::new()
            .with_api_key(env.get_env_var("OPENAI_API_KEY"))
            .with_api_base(env.get_env_var("OPENAI_BASE_URL"));

        let client = Client::build(
            reqwest::Client::new(),
            config,
            Default::default()
        );

        let memory = RoleplayRawMemory::new(db.clone());
        Ok(Self { client, db, memory: Arc::new(memory), executor })
    }
}

#[async_trait::async_trait]
impl RuntimeClient for RoleplayRuntimeClient {
    const NAME: &'static str = "rolplay";
    type MemoryType = RoleplayRawMemory;

    fn get_price(&self) -> u64 { 1 }
    fn get_db(&self) -> &Arc<PgPool> { &self.db }
    fn get_client(&self) -> &Client<OpenAIConfig> { &self.client }
    fn get_memory(&self) -> &Arc<RoleplayRawMemory> { &self.memory }

<<<<<<< HEAD
    async fn on_init(&self) -> Result<()> { 
        self.memory.initialize().await?;    
        Ok(()) 
=======
    async fn preload(db: Arc<PgPool>) -> Result<()> {
        tracing::info!("[RoleplayRuntimeClient::preload] Preloading roleplay runtime client");
        let mut tx = db.begin().await?;

        // 1. upsert system configs
        let preload_configs = vec![
            preload::get_system_configs_for_char_creation(),
            preload::get_system_configs_for_roleplay(),
        ];
        
        for preload_config in preload_configs {
            match SystemConfig::find_one_by_criteria(
                QueryCriteria::new().add_filter("name", "=", Some(preload_config.name.clone()))?,
                &mut *tx
            ).await? {
                Some(mut db_config) => {
                    let mut needs_update = false;
                    if db_config.system_prompt != preload_config.system_prompt {
                        db_config.system_prompt = preload_config.system_prompt.clone();
                        needs_update = true;
                    }

                    if db_config.openai_model != preload_config.openai_model {
                        db_config.openai_model = preload_config.openai_model.clone();
                        needs_update = true;
                    }

                    if db_config.openai_temperature != preload_config.openai_temperature {
                        db_config.openai_temperature = preload_config.openai_temperature;
                        needs_update = true;
                    }

                    if db_config.openai_max_tokens != preload_config.openai_max_tokens {
                        db_config.openai_max_tokens = preload_config.openai_max_tokens;
                        needs_update = true;
                    }

                    if needs_update {
                        db_config.update(&mut *tx).await?;
                    }
                }
                None => {
                    preload_config.create(&mut *tx).await?;
                }
            };
        }

        // 2. find admin user
        let admin_user = User::find_one_by_criteria(
            QueryCriteria::new().add_filter("role", "=", Some(UserRole::Admin.to_string()))?,
            &mut *tx
        ).await?
            .ok_or(anyhow::anyhow!("[RoleplayRuntimeClient::on_init] No admin user found"))?;

        // 3. upsert characters
        let preload_chars = preload::get_characters_for_char_creation(admin_user.id);
        for preload_char in preload_chars {
            match Character::find_one_by_criteria(
                QueryCriteria::new().add_filter("name", "=", Some(preload_char.name.clone()))?,
                &mut *tx
            ).await? {
                Some(mut db_char) => {
                    let mut updated = false;
                    if db_char.description != preload_char.description {
                        db_char.description = preload_char.description;
                        updated = true;
                    }
                    if db_char.features != preload_char.features {
                        db_char.features = preload_char.features.clone();
                        updated = true;
                    }
                    if db_char.version != preload_char.version {
                        db_char.version = preload_char.version;
                        updated = true;
                    }

                    if updated {
                        db_char.update(&mut *tx).await?;
                    }
                }
                None => {
                    preload_char.create(&mut *tx).await?;
                }
            }
        }

        tx.commit().await?;
        tracing::info!("[RoleplayRuntimeClient::preload] Roleplay runtime client preloaded");
        Ok(())
    }

    async fn init_function_executor(
        _queue: mpsc::Receiver<(FunctionCall, oneshot::Sender<Result<String>>)>
    ) -> Result<()> {
        tracing::info!("[RoleplayRuntimeClient::init_function_executor] Starting function executor");
        Ok(())
>>>>>>> e8f9033c
    }
    async fn on_shutdown(&self) -> Result<()> { Ok(()) }

    async fn on_new_message(&self, message: &RoleplayMessage) -> Result<LLMRunResponse> {
        let (messages, system_config) = self.memory
            .search(&message, 100).await?;

        let response = self.send_llm_request(&system_config, &messages).await?;
        let assistant_message = RoleplayMessage::from_llm_response(
            response.clone(), 
            &message.session_id, 
            &message.owner
        );

        self.memory.add_messages(&[
            message.clone(),
            assistant_message.clone(),
        ]).await?;

        let user_usage = UserUsage::new(
            message.owner.clone(),
            system_config.openai_model.clone(),
            response.usage.clone()
        );
        user_usage.create(&*self.db).await?;

        Ok(response)
    }

    async fn on_rollback(&self, message: &RoleplayMessage) -> Result<LLMRunResponse> {
        let (mut messages, system_config) = self.memory
<<<<<<< HEAD
            .search(&message, 100).await?;
=======
            .search(&message, 100, 0).await?;
        messages.pop(); // pop the placeholder message
>>>>>>> e8f9033c
        let mut last_assistant_message = messages.pop()
            .ok_or(anyhow::anyhow!("[RoleplayRuntimeClient::on_rollback] No last message found"))?;

        let response = self.send_llm_request(&system_config, &messages).await?;
        last_assistant_message.content = response.content.clone();
        self.memory.update(&[last_assistant_message]).await?;

        let user_usage = UserUsage::new(
            message.owner.clone(),
            system_config.openai_model.clone(),
            response.usage.clone()
        );
        user_usage.create(&*self.db).await?;

        Ok(response)
    }

    async fn on_tool_call(
        &self, call: &FunctionCall
    ) -> Result<String> {
        let (tx, rx) = oneshot::channel();
        self.executor.send((call.clone(), tx)).await?;
        let result = rx.await?;
        result
    }    
}<|MERGE_RESOLUTION|>--- conflicted
+++ resolved
@@ -36,7 +36,7 @@
             Default::default()
         );
 
-        let memory = RoleplayRawMemory::new(db.clone());
+        let memory = RoleplayRawMemory::new(db.clone()).await?;
         Ok(Self { client, db, memory: Arc::new(memory), executor })
     }
 }
@@ -51,11 +51,6 @@
     fn get_client(&self) -> &Client<OpenAIConfig> { &self.client }
     fn get_memory(&self) -> &Arc<RoleplayRawMemory> { &self.memory }
 
-<<<<<<< HEAD
-    async fn on_init(&self) -> Result<()> { 
-        self.memory.initialize().await?;    
-        Ok(()) 
-=======
     async fn preload(db: Arc<PgPool>) -> Result<()> {
         tracing::info!("[RoleplayRuntimeClient::preload] Preloading roleplay runtime client");
         let mut tx = db.begin().await?;
@@ -152,7 +147,6 @@
     ) -> Result<()> {
         tracing::info!("[RoleplayRuntimeClient::init_function_executor] Starting function executor");
         Ok(())
->>>>>>> e8f9033c
     }
     async fn on_shutdown(&self) -> Result<()> { Ok(()) }
 
@@ -184,12 +178,7 @@
 
     async fn on_rollback(&self, message: &RoleplayMessage) -> Result<LLMRunResponse> {
         let (mut messages, system_config) = self.memory
-<<<<<<< HEAD
             .search(&message, 100).await?;
-=======
-            .search(&message, 100, 0).await?;
-        messages.pop(); // pop the placeholder message
->>>>>>> e8f9033c
         let mut last_assistant_message = messages.pop()
             .ok_or(anyhow::anyhow!("[RoleplayRuntimeClient::on_rollback] No last message found"))?;
 
