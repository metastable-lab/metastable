--- conflicted
+++ resolved
@@ -131,10 +131,6 @@
             .ok_or(anyhow!("[Agent::call] No response from AI inference server for model {}", Self::model()))?;
 
         let message = choice.message.clone();
-<<<<<<< HEAD
-=======
-
->>>>>>> 10a62449
         let finish_reason = choice.finish_reason.clone();
         let refusal = choice.message.refusal.clone();
         let usage = response.usage
